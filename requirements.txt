--- conflicted
+++ resolved
@@ -10,9 +10,5 @@
 mne
 librosa
 tensorflow_hub
-<<<<<<< HEAD
-seaborn
-=======
 xarray
-netCDF4
->>>>>>> eb89a6f1
+netCDF4